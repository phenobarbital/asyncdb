import asyncio
from pprint import pprint

from asyncdb import AsyncDB
from asyncdb.exceptions import default_exception_handler


async def connect(db):
    async with await db.connection() as conn:
        pprint(await conn.test_connection())
        await conn.execute("create table tests(id integer, name text)")
        many = "INSERT INTO tests VALUES(?, ?)"
        examples = [(2, "def"), (3, "ghi"), (4, "jkl")]
        print(": Executing Insert of many entries: ")
        await conn.executemany(many, examples)
        result, error = await conn.query("SELECT * FROM tests")
        for row in result:
            print(row)
        table = """
            CREATE TABLE airports (
            iata text PRIMARY KEY,
            city text,
            country text
            )
        """
        await conn.execute(table)
        data = [
            ("ORD", "Chicago", "United States"),
            ("JFK", "New York City", "United States"),
            ("CDG", "Paris", "France"),
            ("LHR", "London", "United Kingdom"),
            ("DME", "Moscow", "Russia"),
            ("SVO", "Moscow", "Russia"),
        ]
        airports = "INSERT INTO airports VALUES(?, ?, ?)"
        await conn.executemany(airports, data)
        a_country = "United States"
        a_city = "Moscow"
        query = "SELECT * FROM airports WHERE country=? OR city=?"
        async with await conn.fetch(query, (a_country, a_city)) as result:
            async for row in result:
                print(row)
        # using prepare
<<<<<<< HEAD
        print('Using Prepared Sentences: ')
        b_country = 'France'
        b_city = 'London'
=======
        print("Using Prepared Sentences")
        b_country = "France"
        b_city = "London"
>>>>>>> 47acb038
        async with conn.prepare(query, (b_country, b_city)) as cursor:
            print("using iterator: ")
            async for row in cursor:
                print(row)
            # its an iterable
            print("Using Context Manager: ")
            async with cursor:
                print(await cursor.fetchall())
            # this returns a cursor based object


if __name__ == "__main__":
    loop = asyncio.get_event_loop()
    loop.set_exception_handler(default_exception_handler)
    driver = AsyncDB("sqlite", params={"database": ":memory:"}, loop=loop)
    asyncio.run(connect(driver))<|MERGE_RESOLUTION|>--- conflicted
+++ resolved
@@ -41,15 +41,9 @@
             async for row in result:
                 print(row)
         # using prepare
-<<<<<<< HEAD
         print('Using Prepared Sentences: ')
         b_country = 'France'
         b_city = 'London'
-=======
-        print("Using Prepared Sentences")
-        b_country = "France"
-        b_city = "London"
->>>>>>> 47acb038
         async with conn.prepare(query, (b_country, b_city)) as cursor:
             print("using iterator: ")
             async for row in cursor:
