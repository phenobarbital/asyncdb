--- conflicted
+++ resolved
@@ -263,17 +263,10 @@
             "elasticsearch[async]==8.11.0",
             "pymongo==4.3.3",
             "motor==3.1.1",
-<<<<<<< HEAD
-            "pymssql==2.2.7",
-            "aiocouch==2.2.2",
+            "pymssql==2.2.11",
+            "aiocouch==3.0.0",
             "asyncmy==0.2.9",
             "mysqlclient==2.2.0",
-=======
-            "pymssql==2.2.11",
-            "aiocouch==3.0.0",
-            "asyncmy==0.2.7",
-            "mysqlclient==2.1.1",
->>>>>>> 2be076ce
             "aiomysql==0.2.0",
             "pyspark==3.5.0",
             "oracledb==1.2.2",
