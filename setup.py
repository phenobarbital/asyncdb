#!/usr/bin/env python
"""AsyncDB.

    Asynchronous library for data source connections, used by Navigator.
See:
https://github.com/phenobarbital/asyncdb
"""
import ast
from os import path

from Cython.Build import cythonize
from setuptools import Extension, find_packages, setup


def get_path(filename):
    return path.join(path.dirname(path.abspath(__file__)), filename)


def readme():
    with open(get_path('README.md'), encoding='utf-8') as rd:
        return rd.read()


version = get_path('asyncdb/version.py')
with open(version, 'r', encoding='utf-8') as meta:
    # exec(meta.read())
    t = compile(meta.read(), version, 'exec', ast.PyCF_ONLY_AST)
    for node in (n for n in t.body if isinstance(n, ast.Assign)):
        if len(node.targets) == 1:
            name = node.targets[0]
            if isinstance(name, ast.Name) and \
                    name.id in {
                        '__version__',
                        '__title__',
                        '__description__',
                        '__author__',
                        '__license__', '__author_email__'}:
                v = node.value
                if name.id == '__version__':
                    __version__ = v.s
                if name.id == '__title__':
                    __title__ = v.s
                if name.id == '__description__':
                    __description__ = v.s
                if name.id == '__license__':
                    __license__ = v.s
                if name.id == '__author__':
                    __author__ = v.s
                if name.id == '__author_email__':
                    __author_email__ = v.s

COMPILE_ARGS = ["-O2"]

extensions = [
    Extension(
        name='asyncdb.exceptions.exceptions',
        sources=['asyncdb/exceptions/exceptions.pyx'],
        extra_compile_args=COMPILE_ARGS,
        language="c"
    ),
    Extension(
        name='asyncdb.utils.types',
        sources=['asyncdb/utils/types.pyx'],
        extra_compile_args=COMPILE_ARGS,
        language="c++"
    )
]

setup(
    name="asyncdb",
    version=__version__,
    python_requires=">=3.9.14",
    url="https://github.com/phenobarbital/asyncdb",
    description=__description__,
    keywords=['asyncio', 'asyncpg', 'aioredis', 'aiomcache', 'cassandra'],
    platforms=['POSIX'],
    long_description=readme(),
    long_description_content_type='text/markdown',
    classifiers=[
        "Development Status :: 4 - Beta",
        "Intended Audience :: Developers",
        "Operating System :: POSIX :: Linux",
        "Environment :: Web Environment",
        "License :: OSI Approved :: BSD License",
        "Topic :: Software Development :: Build Tools",
        "Topic :: Software Development :: Libraries :: Python Modules",
        "Topic :: Database :: Front-Ends",
        "Programming Language :: Python :: 3.9",
        "Programming Language :: Python :: 3.10",
        "Programming Language :: Python :: 3.11",
        "Programming Language :: Python :: 3.12",
        "Programming Language :: Python :: 3 :: Only",
        "Framework :: AsyncIO",
    ],
    author=__author__,
    author_email=__author_email__,
    packages=find_packages(exclude=["contrib", "docs", "tests", "examples"]),
    package_data={"asyncdb": ["py.typed"]},
    license=__license__,
    setup_requires=[
        "setuptools==67.6.1",
        "Cython==3.0.6",
        "wheel==0.42.0"
    ],
    install_requires=[
        "numpy==1.24.2",
        "cryptography==41.0.7",
        "aiohttp==3.9.1",
        "asyncpg==0.29.0",
        "uvloop==0.19.0",
        "asyncio==3.4.3",
        "faust-cchardet==2.1.18",
        "pandas==2.1.1",
        "xlrd==2.0.1",
        "openpyxl==3.1.2",
        "lz4==4.3.2",
        "typing_extensions==4.8.0",
        "charset-normalizer>=2.0.7",
        "ciso8601==2.3.0",
        "iso8601==1.1.0",
        "pgpy==0.6.0",
        "python-magic==0.4.27",
        "dateparser==1.1.8",
        "python-datamodel>=0.5.0",
        "aiosqlite>=0.18.0",
        "pendulum==2.1.2"
    ],
    extras_require={
        "default": [
            "aioredis==2.0.1",
            "pylibmc==1.6.3",
            "aiomcache==0.8.1",
            "aiosqlite>=0.18.0",
            "cassandra-driver==3.28.0",
            "rethinkdb==2.4.9",
            "influxdb==5.3.1",
            "influxdb-client[async]==1.39.0",
            "pymssql==2.2.7",
            "redis==5.0.1",
            "duckdb==0.8.1",
            "deltalake==0.13.0"
        ],
        "dataframe": [
            "dask==2023.3.0",
            "python-datatable==1.1.3",
            "polars==0.19.12",
<<<<<<< HEAD
            "pyarrow==13.0.0",
            "connectorx==0.3.1",
=======
            "pyarrow==14.0.1",
            "connectorx==0.3.2",
>>>>>>> af48304f
            "pyspark==3.5.0",
            "deltalake==0.13.0"
        ],
        "pyspark": [
            "pyspark==3.5.0"
        ],
        "sqlite": [
            "aiosqlite>=0.18.0",
        ],
        "memcache": [
            "pylibmc==1.6.3",
            "aiomcache==0.8.1",
        ],
        "redis": [
            "jsonpath-rw==1.4.0",
            "jsonpath-rw-ext==1.2.2",
            "redis==5.0.1",
            "aioredis==2.0.1",
            "hiredis==2.2.3",
            "objectpath==0.6.1",
        ],
        "rethinkdb": [
            "rethinkdb==2.4.9",
        ],
        "postgres": [
            "aiopg==1.4.0",
            "psycopg-binary>=3.1.8",
        ],
        "postgresql": [
            "asyncpg==0.29.0",
        ],
        "mysql": [
            "asyncmy==0.2.7",
            "mysqlclient==2.1.1"
        ],
        "mariadb": [
            "aiomysql==0.2.0"
        ],
        "boto3": [
            "botocore==1.31.64",
            "aiobotocore==2.7.0",
            "aioboto3==12.0.0"
        ],
        "cassandra": [
            "cassandra-driver==3.28.0",
        ],
        "influxdb": [
            "influxdb==5.3.1",
            "influxdb-client[async]==1.39.0",
        ],
        "odbc": [
            "aioodbc==0.3.3",
            "pyodbc==4.0.35",
        ],
        "jdbc": [
            "JayDeBeApi==1.2.3"
        ],
        "oracle": [
            "oracledb==1.2.2"
        ],
        "sqlalchemy": [
            "sqlalchemy[asyncio]==2.0.19",
        ],
        "elasticsearch": [
            "elasticsearch[async]==8.6.2",
        ],
        "mongodb": [
            "pymongo==4.3.3",
            "motor==3.1.1",
        ],
        "msqlserver": [
            "pymssql==2.2.7",
        ],
        "couchdb": [
            "aiocouch==2.2.2"
        ],
        "hazelcast": [
            "hazelcast-python-client==5.3.0"
        ],
        "scylla": [
            "acsylla==0.1.8b0",
            "scylla_driver==3.26.2",
            "cqlsh==6.1.2"
        ],
        "all": [
            "dask==2023.3.0",
            "python-datatable==1.1.3",
            "polars==0.19.12",
            "pyarrow==14.0.1",
            "connectorx==0.3.2",
            "aiosqlite>=0.18.0",
            "pylibmc==1.6.3",
            "aiomcache==0.8.1",
            "jsonpath-rw==1.4.0",
            "jsonpath-rw-ext==1.2.2",
            "aioredis==2.0.1",
            "redis==5.0.1",
            "objectpath==0.6.1",
            "rethinkdb==2.4.9",
            "aiopg==1.4.0",
            "psycopg-binary>=3.1.8",
            "cassandra-driver==3.28.0",
            "influxdb==5.3.1",
            "influxdb-client==1.36.1",
            "aioodbc==0.3.3",
            "JayDeBeApi==1.2.3",
            "pyodbc==4.0.35",
            "sqlalchemy[asyncio]==2.0.19",
            "elasticsearch[async]==8.6.2",
            "pymongo==4.3.3",
            "motor==3.1.1",
            "pymssql==2.2.7",
            "aiocouch==2.2.2",
            "asyncmy==0.2.7",
            "mysqlclient==2.1.1",
<<<<<<< HEAD
            "aiomysql==0.1.1",
=======
            "aiomysql==0.2.0",
>>>>>>> af48304f
            "pyspark==3.5.0",
            "oracledb==1.2.2",
            "hazelcast-python-client==5.3.0",
            "duckdb==0.8.1",
            "deltalake==0.13.0",
            "botocore==1.31.64",
            "aiobotocore==2.7.0",
            "aioboto3==12.0.0",
            "acsylla==0.1.8b0",
        ]
    },
    tests_require=[
        'pytest>=7.2.2',
        'pytest-asyncio==0.21.1',
        'pytest-xdist==3.3.1',
        'pytest-assume==2.4.3'
    ],
    test_suite='tests',
    ext_modules=cythonize(extensions),
    project_urls={  # Optional
        "Source": "https://github.com/phenobarbital/asyncdb",
        "Funding": "https://paypal.me/phenobarbital",
        "Say Thanks!": "https://saythanks.io/to/phenobarbital",
    },
)<|MERGE_RESOLUTION|>--- conflicted
+++ resolved
@@ -144,13 +144,8 @@
             "dask==2023.3.0",
             "python-datatable==1.1.3",
             "polars==0.19.12",
-<<<<<<< HEAD
-            "pyarrow==13.0.0",
-            "connectorx==0.3.1",
-=======
             "pyarrow==14.0.1",
             "connectorx==0.3.2",
->>>>>>> af48304f
             "pyspark==3.5.0",
             "deltalake==0.13.0"
         ],
@@ -266,11 +261,7 @@
             "aiocouch==2.2.2",
             "asyncmy==0.2.7",
             "mysqlclient==2.1.1",
-<<<<<<< HEAD
-            "aiomysql==0.1.1",
-=======
             "aiomysql==0.2.0",
->>>>>>> af48304f
             "pyspark==3.5.0",
             "oracledb==1.2.2",
             "hazelcast-python-client==5.3.0",
