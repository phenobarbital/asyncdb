--- conflicted
+++ resolved
@@ -102,11 +102,7 @@
         "motor==2.5.1",
         "elasticsearch[async]==7.15.1",
         "hiredis==2.0.0",
-<<<<<<< HEAD
-        "aiomcache==0.6.0",
-=======
         "aiomcache==0.7.0",
->>>>>>> 0a4bd485
         "aiosqlite>=0.15.0",
         "asyncio_redis>=0.16.0",
         "sqlalchemy==1.3.20",
