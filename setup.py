#!/usr/bin/env python
"""AsyncDB.

    Asynchronous library for data source connections, used by Navigator.
See:
https://github.com/phenobarbital/asyncdb
"""

from setuptools import find_packages, setup

setup(
    name="asyncdb",
    version=open("VERSION").read().strip(),
    python_requires=">=3.7.0",
    url="https://github.com/phenobarbital/asyncdb",
    description="Asyncio Datasource library",
    long_description="Asynchronous library for data source connections, \
    used by Navigator",
    classifiers=[
        "Development Status :: 3 - Alpha",
        "Intended Audience :: Developers",
        "Topic :: Software Development :: Build Tools",
        "Programming Language :: Python :: 3.7",
    ],
    author="Jesus Lara",
    author_email="jlara@trocglobal.com",
    packages=find_packages(exclude=["contrib", "docs", "tests"]),
    install_requires=[
        "numpy >= 1.11.1",
        "wheel==0.35.1",
        "asyncio==3.4.3",
        "python-dotenv==0.14.0",
        "PyDrive==1.3.1",
        "uvloop==0.14.0",
        "objectpath==0.6.1",
        "MarkupSafe==1.1.1",
        "jinja2==2.11.2",
        "jsonpath-rw==1.4.0",
        "jsonpath-rw-ext==1.2.2",
        "dateparser==0.7.6",
        "iso8601==0.1.13",
        "aiopg==1.0.0",
        "tqdm==4.50.2",
        "tabulate==0.8.7",
        "python-magic==0.4.18",
<<<<<<< HEAD
        "cryptography==3.2",
=======
>>>>>>> 492ebc62
        "pgpy==0.5.3",
        "botocore==1.18.18",
        "boto3==1.15.18",
        "xlrd==1.2.0",
        "bs4==0.0.1",
        "pylibmc==1.6.1",
        "redis==3.5.3",
        "aioredis==1.3.1",
        "asyncpg==0.21.0",
        "rethinkdb==2.4.7",
        "openpyxl==3.0.5",
        "lxml==4.6.0",
        "isodate==0.6.0",
        "dask==2.30.0",
        "pandas==1.1.3",
        "hiredis==1.1.0",
        "aiomcache==0.6.0",
        "aiosqlite==0.15.0",
        "sqlalchemy==1.3.20",
        "sqlalchemy-aio==0.16.0",
        "redis==3.5.3",
        "pylibmc==1.6.1",
        "attrs==20.2.0",
        "aioodbc==0.3.3",
        "pyodbc==4.0.30",
        "python-rapidjson==0.9.3",

    ],
    extra_requires=[
        'cryptography>=3.2'
    ],
    project_urls={  # Optional
        "Source": "https://github.com/phenobarbital/asyncdb",
        "Funding": "https://paypal.me/phenobarbital",
        "Say Thanks!": "https://saythanks.io/to/phenobarbital",
    },
)<|MERGE_RESOLUTION|>--- conflicted
+++ resolved
@@ -43,10 +43,6 @@
         "tqdm==4.50.2",
         "tabulate==0.8.7",
         "python-magic==0.4.18",
-<<<<<<< HEAD
-        "cryptography==3.2",
-=======
->>>>>>> 492ebc62
         "pgpy==0.5.3",
         "botocore==1.18.18",
         "boto3==1.15.18",
