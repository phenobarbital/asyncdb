--- conflicted
+++ resolved
@@ -186,13 +186,8 @@
         ],
         "boto3": [
             "botocore==1.33.8",
-<<<<<<< HEAD
-            "aiobotocore==2.5.0",
+            "aiobotocore==2.8.0",
             "aioboto3==12.0.0"
-=======
-            "aiobotocore==2.8.0",
-            "aioboto3==11.2.0"
->>>>>>> 2a2e6471
         ],
         "cassandra": [
             "cassandra-driver==3.28.0",
@@ -273,13 +268,8 @@
             "duckdb==0.8.1",
             "deltalake==0.13.0",
             "botocore==1.33.8",
-<<<<<<< HEAD
-            "aiobotocore==2.5.0",
+            "aiobotocore==2.8.0",
             "aioboto3==12.0.0",
-=======
-            "aiobotocore==2.8.0",
-            "aioboto3==11.2.0",
->>>>>>> 2a2e6471
             "acsylla==0.1.8b0",
         ]
     },
