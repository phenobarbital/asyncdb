--- conflicted
+++ resolved
@@ -133,13 +133,8 @@
             "influxdb-client[async]==1.39.0",
             "pymssql==2.2.11",
             "redis==5.0.1",
-<<<<<<< HEAD
-            "duckdb==0.10.1",
             "deltalake==0.17.4"
-=======
             "duckdb==0.10.2",
-            "deltalake==0.13.0"
->>>>>>> e1cc4466
         ],
         "dataframe": [
             "dask==2023.3.0",
@@ -273,13 +268,8 @@
             "pyspark==3.5.0",
             "oracledb==2.1.1",
             "hazelcast-python-client==5.3.0",
-<<<<<<< HEAD
-            "duckdb==0.10.1",
             "deltalake==0.17.4",
-=======
             "duckdb==0.10.2",
-            "deltalake==0.13.0",
->>>>>>> e1cc4466
             "botocore==1.31.64",
             "aiobotocore==2.7.0",
             "aioboto3==12.0.0",
