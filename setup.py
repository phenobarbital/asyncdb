--- conflicted
+++ resolved
@@ -136,15 +136,10 @@
             "pymssql==2.2.7",
         ],
         "dataframe": [
-            "dask==2022.11.1",
+            "dask==2023.1.1",
             "datatable==1.0.0",
-<<<<<<< HEAD
-            "polars==0.15.16",
+            "polars==0.16.2",
             "pyarrow==11.0.0",
-=======
-            "polars==0.16.2",
-            "pyarrow==10.0.1",
->>>>>>> a79a04aa
             "connectorx==0.3.1",
             "pyspark==3.3.1"
         ],
@@ -207,10 +202,10 @@
             "oracledb==1.2.2"
         ],
         "sqlalchemy": [
-            "sqlalchemy==1.4.46",
+            "sqlalchemy==2.0.3",
         ],
         "elasticsearch": [
-            "elasticsearch[async]==7.15.1",
+            "elasticsearch[async]==8.6.1",
         ],
         "mongodb": [
             "pymongo==4.3.3",
@@ -229,15 +224,10 @@
             "hazelcast-python-client==5.1"
         ],
         "all": [
-            "dask==2022.11.1",
+            "dask==2023.1.1",
             "datatable==1.0.0",
-<<<<<<< HEAD
-            "polars==0.15.16",
+            "polars==0.16.2",
             "pyarrow==11.0.0",
-=======
-            "polars==0.16.2",
-            "pyarrow==10.0.1",
->>>>>>> a79a04aa
             "connectorx==0.3.1",
             "aiosqlite>=0.15.0",
             "pylibmc==1.6.3",
@@ -255,8 +245,8 @@
             "aioodbc==0.3.3",
             "JayDeBeApi==1.2.3",
             "pyodbc==4.0.35",
-            "sqlalchemy==1.4.46",
-            "elasticsearch[async]==8.5.2",
+            "sqlalchemy==2.0.3",
+            "elasticsearch[async]==8.6.1",
             "pymongo==4.3.3",
             "motor==3.1.1",
             "pymssql==2.2.7",
