import logging
import asyncio
from typing import Any

async def shutdown(loop, signal=None):
    """Cleanup tasks tied to the service's shutdown."""
    if signal:
        logging.info(f"Received exit signal {signal.name}...")
    logging.info("Closing all connections")
    try:
        tasks = [t for t in asyncio.all_tasks() if t is not asyncio.current_task() and not t.done()]
        [task.cancel() for task in tasks]
        logging.info(f"Cancelling {len(tasks)} outstanding tasks")
        await asyncio.gather(*tasks, return_exceptions=False)
    except asyncio.CancelledError:
        print('All Tasks has been canceled')
    except Exception as err:
        print('Asyncio Generic Error', err)

def default_exception_handler(loop, context: Any):
    # first, handle with default handler
    if context:
        loop.default_exception_handler(context)
        logging.debug("Handled exception {0}".format(data))
        print("Exception Handler Caught")
        try:
            exception = context.get('exception', None)
            if isinstance(exception, KeyboardInterrupt):
                try:
                    logger.info("Shutting down...")
                    loop.call_soon_threadsafe(shutdown(loop))
                except Exception as e:
                    print(e)
                finally:
                    loop.close()
                    logger.info("Successfully shutdown the AsyncDB Loop.")
            msg = context.get("message", context["message"])
            print(exception, msg)
            msg = context.get("exception", context["message"])
            print("Caught DB Exception: {}".format(str(msg)))
        except (TypeError, AttributeError, KeyError, IndexError) as err:
            logging.info("Caught Exception: {}, error: {}".format(str(context), err))

def _handle_done_tasks(task: asyncio.Task) -> Any:
    result = None
    try:
        result = task.result()
    except asyncio.CancelledError:
        pass # Task cancellation should not be logged as an error.
    except Exception as err:
        logging.exception(f'Exception raised by Task {task}, error {err}')
    finally:
        return result

class asyncDBException(Exception):
    """Base class for other exceptions"""
<<<<<<< HEAD
    def __init__(self, message:str = '', code:int = None, *args, **kwargs):
        super(asyncDBException, self).__init__(*args,**kwargs)
        self.args = (message, code, )
=======

    def __init__(self, message="", code=0, *args):
        super(asyncDBException, self).__init__(*args)
        self.args = (
            message,
            code,
        )
>>>>>>> eca55867
        self.message = message
        if code:
            self.code = code
        print(args)

    def __str__(self):
        if self.code:
            return f'{__name__} -> {self.message}, code {self.code}'
        else:
            return f'{__name__} -> {self.message}'

    def get(self):
        return self.message

class ProviderError(asyncDBException):
    """Database Provider Error"""
    def __init__(self, message:str = '', code:int = None, *args,**kwargs):
        asyncDBException.__init__(self, message, code, *args,**kwargs)

class DataError(asyncDBException, ValueError):
    """An error caused by invalid query input."""


class NotSupported(asyncDBException):
    """Not Supported functionality"""

class NotImplementedError(asyncDBException):
    """Exception for Not implementation"""


class UninitializedError(ProviderError):
    """Exception when provider cant be initialized"""


class ConnectionError(ProviderError):
    """Generic Connection Error"""


class ConnectionTimeout(ProviderError):
    """Connection Timeout Error"""


class NoDataFound(ProviderError):
    """Raise when no data was found"""


class TooManyConnections(ProviderError):
    """Too Many Connections"""


class EmptyStatement(asyncDBException):
    """Raise when no Statement was found"""


class UnknownPropertyError(ProviderError):
    """Raise when invalid property was provide"""


class StatementError(ProviderError):
    """Raise when an Statement Error"""


class ConditionsError(ProviderError):
    """Raise when Failed Conditions"""<|MERGE_RESOLUTION|>--- conflicted
+++ resolved
@@ -54,19 +54,9 @@
 
 class asyncDBException(Exception):
     """Base class for other exceptions"""
-<<<<<<< HEAD
     def __init__(self, message:str = '', code:int = None, *args, **kwargs):
         super(asyncDBException, self).__init__(*args,**kwargs)
         self.args = (message, code, )
-=======
-
-    def __init__(self, message="", code=0, *args):
-        super(asyncDBException, self).__init__(*args)
-        self.args = (
-            message,
-            code,
-        )
->>>>>>> eca55867
         self.message = message
         if code:
             self.code = code
