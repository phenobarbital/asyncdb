#!/usr/bin/env python3
import asyncio
import os
import sqlite3
import time
from typing import Any, Generator, Iterable, Optional

import aiosqlite

from asyncdb.exceptions import (ConnectionTimeout, DataError, EmptyStatement,
                                NoDataFound, ProviderError, StatementError,
                                TooManyConnections)
from asyncdb.providers import BasePool, BaseProvider, registerProvider


class sqliteCursor:
    _connection = aiosqlite.Connection = None
    _provider: BaseProvider = None
    _result: Any = None
    _sentence: str = ""

<<<<<<< HEAD
    def __init__(self, provider, sentence: str, parameters: Iterable[Any] = None):
=======
    def __init__(self, provider, result: None, sentence:str, parameters: Iterable[Any] = None):
        self._result = result
>>>>>>> d1acf388
        self._provider = provider
        self._sentence = sentence
        self._params = parameters
        self._connection = self._provider.get_connection()

    async def __aenter__(self) -> "sqliteCursor":
        self._result = await self._connection.execute(self._sentence, self._params)
        return self

    async def __aexit__(self, exc_type, exc_val, exc_tb) -> None:
        return await self._provider.close()

    def __aiter__(self) -> "sqliteCursor":
        """The cursor is also an async iterator."""
        return self

    async def __anext__(self) -> sqlite3.Row:
        """Use `cursor.fetchone()` to provide an async iterable."""
        row = await self._result.fetchone()
        if row is not None:
            return row
        else:
            raise StopAsyncIteration

    async def fetchone(self) -> Optional[sqlite3.Row]:
        return await self._result.fetchone()

    async def fetchmany(self, size: int = None) -> Iterable[sqlite3.Row]:
        return await self._result.fetchmany(size)

    async def fetchall(self) -> Iterable[sqlite3.Row]:
        return await self._result.fetchall()


class sqlite(BaseProvider):
    _provider = "sqlite"
    _syntax = "sql"
    _test_query = "SELECT 1"
    _dsn = "{database}"
    _prepared = None
    _initialized_on = None
    _query_raw = "SELECT {fields} FROM {table} {where_cond}"

    """
    Context magic Methods
    """

    async def __aenter__(self) -> "sqlite":
        if not self._connection:
            await self.connection()
        return self

    async def __aexit__(self, exc_type, exc_val, exc_tb) -> None:
        return await self.close()

    async def close(self, timeout=5):
        """
        Closing Method for SQLite
        """
        try:
            if self._connection:
                if self._cursor:
                    await self._cursor.close()
                await asyncio.wait_for(self._connection.close(), timeout=timeout)
        except Exception as err:
            raise ProviderError("Close Error: {}".format(str(err)))
        finally:
            self._connection = None
            self._connected = False
            return True

    def connect(self, **kwargs):
        """
        Get a proxy connection
        """
        self._connection = None
        self._connected = False
        try:
            print("Running Connect")
            self._connection = aiosqlite.connect(
                database=self._dsn, loop=self._loop, **kwargs
            )
            if self._connection:
                self._connected = True
                self._initialized_on = time.time()
        except aiosqlite.OperationalError:
            raise ProviderError("Unable to Open Database File: {}".format(self._dsn))
        except aiosqlite.DatabaseError as err:
            print("Connection Error: {}".format(str(err)))
            raise ProviderError("Database Connection Error: {}".format(str(err)))
        except aiosqlite.Error as err:
            raise ProviderError("Internal Error: {}".format(str(err)))
        except Exception as err:
            raise ProviderError("SQLite Unknown Error: {}".format(str(err)))
        finally:
            return self

    async def connection(self, **kwargs):
        """
        Get a connection
        """
        self._connection = None
        self._connected = False
        try:
            self._connection = await aiosqlite.connect(
                database=self._dsn, loop=self._loop, **kwargs
            )
            if self._connection:
                if callable(self.init_func):
                    try:
                        await self.init_func(self._connection)
                    except Exception as err:
                        print("Error on Init Connection: {}".format(err))
                self._connected = True
                self._initialized_on = time.time()
        except aiosqlite.OperationalError:
            raise ProviderError("Unable to Open Database File: {}".format(self._dsn))
        except aiosqlite.DatabaseError as err:
            print("Connection Error: {}".format(str(err)))
            raise ProviderError("Database Connection Error: {}".format(str(err)))
        except aiosqlite.Error as err:
            raise ProviderError("Internal Error: {}".format(str(err)))
        except Exception as err:
            raise ProviderError("SQLite Unknown Error: {}".format(str(err)))
        finally:
            return self

    async def release(self):
        """
        Release a Connection
        """
        await self.close()

    async def query(self, sentence: str = Any):
        """
        Getting a Query from Database
        """
        # TODO: getting aiosql structures or sql-like function structures or query functions
        error = None
        self._result = None
        if not sentence:
            raise EmptyStatement("Sentence is an empty string")
        if not self._connection:
            await self.connection()
        try:
            self._cursor = await self._connection.execute(sentence)
            self._result = await self._cursor.fetchall()
            if not self._result:
                return [None, NoDataFound]
        except Exception as err:
            error = "Error on Query: {}".format(str(err))
            raise ProviderError(error)
        finally:
            await self._cursor.close()
            return [self._result, error]

    async def fetchall(self, sentence: str):
        """
        aliases for query, without error support
        """
        self._result = None
        if not sentence:
            raise EmptyStatement("Sentence is an empty string")
        if not self._connection:
            await self.connection()
        try:
            self._cursor = await self._connection.execute(sentence)
            self._result = await self._cursor.fetchall()
            if not self._result:
                raise NoDataFound
        except Exception as err:
            error = "Error on Query: {}".format(str(err))
            raise ProviderError(error)
        finally:
            await self._cursor.close()
            return self._result

    async def fetchmany(self, sentence: str, size: int = None):
        """
        aliases for query, without error support
        """
        self._result = None
        if not sentence:
            raise EmptyStatement("Sentence is an empty string")
        if not self._connection:
            await self.connection()
        try:
            self._cursor = await self._connection.execute(sentence)
            self._result = await self._cursor.fetchmany(size)
            if not self._result:
                raise NoDataFound
        except Exception as err:
            error = "Error on Query: {}".format(str(err))
            raise ProviderError(error)
        finally:
            await self._cursor.close()
            return self._result

    async def queryrow(self, sentence: str = Any):
        """
        Getting a Query from Database
        """
        # TODO: getting aiosql structures or sql-like function structures or query functions
        error = None
        self._result = None
        if not sentence:
            raise EmptyStatement("Sentence is an empty string")
        if not self._connection:
            await self.connection()
        try:
            self._cursor = await self._connection.execute(sentence)
            self._result = await self._cursor.fetchone()
            if not self._result:
                return [None, NoDataFound]
        except Exception as err:
            error = "Error on Query: {}".format(str(err))
            raise ProviderError(error)
        finally:
            await self._cursor.close()
            return [self._result, error]

    async def fetchone(self, sentence: str):
        """
        aliases for query, without error support
        """
        self._result = None
        if not sentence:
            raise EmptyStatement("Sentence is an empty string")
        if not self._connection:
            await self.connection()
        try:
            self._cursor = await self._connection.execute(sentence)
            self._result = await self._cursor.fetchone()
            if not self._result:
                raise NoDataFound
        except Exception as err:
            error = "Error on Query: {}".format(str(err))
            raise ProviderError(error)
        finally:
            await self._cursor.close()
            return self._result

    async def execute(self, sentence: str = Any, *args):
        """Execute a transaction
        get a SQL sentence and execute
        returns: results of the execution
        """
        error = None
        result = None
        if not sentence:
            raise EmptyStatement("Sentence is an empty string")
        if not self._connection:
            await self.connection()
        try:
            result = await self._connection.execute(sentence, *args)
            if result:
                await self._connection.commit()
        except Exception as err:
            error = "Error on Query: {}".format(str(err))
            raise ProviderError(error)
        finally:
            await self._cursor.close()
            return [result, error]

    async def executemany(self, sentence: str, *args):
        error = None
        if not sentence:
            raise EmptyStatement("Sentence is an empty string")
        if not self._connection:
            await self.connection()
        try:
            result = await self._connection.executemany(sentence, *args)
            if result:
                await self._connection.commit()
        except Exception as err:
            error = "Error on Query: {}".format(str(err))
            raise ProviderError(error)
        finally:
            await self._cursor.close()
            return [result, error]

    async def fetch(self, sentence: str, parameters: Iterable[Any] = None) -> Iterable:
        """Helper to create a cursor and execute the given query."""
        if parameters is None:
            parameters = []
        result = await self._connection.execute(sentence, parameters)
        return result

    def prepare(self, sentence: str, parameters: Iterable[Any] = None) -> Iterable:
        """Helper to create a cursor and execute the given query."""
        if not sentence:
            raise EmptyStatement("Sentence is an empty string")
        if parameters is None:
            parameters = []
        return sqliteCursor(self, sentence, parameters)


# Registering this Provider
registerProvider(sqlite)<|MERGE_RESOLUTION|>--- conflicted
+++ resolved
@@ -17,14 +17,10 @@
     _connection = aiosqlite.Connection = None
     _provider: BaseProvider = None
     _result: Any = None
-    _sentence: str = ""
-
-<<<<<<< HEAD
-    def __init__(self, provider, sentence: str, parameters: Iterable[Any] = None):
-=======
+    _sentence: str = ''
+
     def __init__(self, provider, result: None, sentence:str, parameters: Iterable[Any] = None):
         self._result = result
->>>>>>> d1acf388
         self._provider = provider
         self._sentence = sentence
         self._params = parameters
@@ -52,7 +48,7 @@
     async def fetchone(self) -> Optional[sqlite3.Row]:
         return await self._result.fetchone()
 
-    async def fetchmany(self, size: int = None) -> Iterable[sqlite3.Row]:
+    async def fetchmany(self, size:int = None) -> Iterable[sqlite3.Row]:
         return await self._result.fetchmany(size)
 
     async def fetchall(self) -> Iterable[sqlite3.Row]:
@@ -68,6 +64,7 @@
     _initialized_on = None
     _query_raw = "SELECT {fields} FROM {table} {where_cond}"
 
+
     """
     Context magic Methods
     """
@@ -103,9 +100,11 @@
         self._connection = None
         self._connected = False
         try:
-            print("Running Connect")
+            print('Running Connect')
             self._connection = aiosqlite.connect(
-                database=self._dsn, loop=self._loop, **kwargs
+                database=self._dsn,
+                loop=self._loop,
+                **kwargs
             )
             if self._connection:
                 self._connected = True
@@ -130,7 +129,9 @@
         self._connected = False
         try:
             self._connection = await aiosqlite.connect(
-                database=self._dsn, loop=self._loop, **kwargs
+                database=self._dsn,
+                loop=self._loop,
+                **kwargs
             )
             if self._connection:
                 if callable(self.init_func):
@@ -152,17 +153,18 @@
         finally:
             return self
 
+
     async def release(self):
         """
         Release a Connection
         """
         await self.close()
 
-    async def query(self, sentence: str = Any):
+    async def query(self, sentence:str = Any):
         """
         Getting a Query from Database
         """
-        # TODO: getting aiosql structures or sql-like function structures or query functions
+        #TODO: getting aiosql structures or sql-like function structures or query functions
         error = None
         self._result = None
         if not sentence:
@@ -181,7 +183,8 @@
             await self._cursor.close()
             return [self._result, error]
 
-    async def fetchall(self, sentence: str):
+
+    async def fetchall(self, sentence:str):
         """
         aliases for query, without error support
         """
@@ -202,7 +205,7 @@
             await self._cursor.close()
             return self._result
 
-    async def fetchmany(self, sentence: str, size: int = None):
+    async def fetchmany(self, sentence:str, size:int = None):
         """
         aliases for query, without error support
         """
@@ -223,11 +226,11 @@
             await self._cursor.close()
             return self._result
 
-    async def queryrow(self, sentence: str = Any):
+    async def queryrow(self, sentence:str = Any):
         """
         Getting a Query from Database
         """
-        # TODO: getting aiosql structures or sql-like function structures or query functions
+        #TODO: getting aiosql structures or sql-like function structures or query functions
         error = None
         self._result = None
         if not sentence:
@@ -246,7 +249,7 @@
             await self._cursor.close()
             return [self._result, error]
 
-    async def fetchone(self, sentence: str):
+    async def fetchone(self, sentence:str):
         """
         aliases for query, without error support
         """
@@ -267,7 +270,7 @@
             await self._cursor.close()
             return self._result
 
-    async def execute(self, sentence: str = Any, *args):
+    async def execute(self, sentence:str = Any, *args):
         """Execute a transaction
         get a SQL sentence and execute
         returns: results of the execution
@@ -289,7 +292,7 @@
             await self._cursor.close()
             return [result, error]
 
-    async def executemany(self, sentence: str, *args):
+    async def executemany(self, sentence:str, *args):
         error = None
         if not sentence:
             raise EmptyStatement("Sentence is an empty string")
@@ -306,14 +309,14 @@
             await self._cursor.close()
             return [result, error]
 
-    async def fetch(self, sentence: str, parameters: Iterable[Any] = None) -> Iterable:
+    async def fetch(self, sentence:str, parameters: Iterable[Any] = None) -> Iterable:
         """Helper to create a cursor and execute the given query."""
         if parameters is None:
             parameters = []
         result = await self._connection.execute(sentence, parameters)
         return result
 
-    def prepare(self, sentence: str, parameters: Iterable[Any] = None) -> Iterable:
+    def prepare(self, sentence:str, parameters: Iterable[Any] = None) -> Iterable:
         """Helper to create a cursor and execute the given query."""
         if not sentence:
             raise EmptyStatement("Sentence is an empty string")
@@ -321,6 +324,5 @@
             parameters = []
         return sqliteCursor(self, sentence, parameters)
 
-
 # Registering this Provider
 registerProvider(sqlite)