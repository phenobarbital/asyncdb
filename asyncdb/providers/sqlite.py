#!/usr/bin/env python3
import asyncio
import os
import sqlite3
import time
from typing import (
    Any,
    Generator,
    Iterable,
    Optional,
)

import aiosqlite

from asyncdb.exceptions import (
    ConnectionTimeout,
    DataError,
    EmptyStatement,
    NoDataFound,
    ProviderError,
    StatementError,
    TooManyConnections,
)
from asyncdb.providers import (
    BasePool,
    BaseProvider,
    registerProvider,
)


class sqliteCursor:
    _connection = aiosqlite.Connection = None
    _provider: BaseProvider = None
    _result: Any = None
    _sentence: str = ''

<<<<<<< HEAD
    def __init__(self, provider, result: Iterable = None, sentence:str = '', parameters: Iterable[Any] = None):
=======
    def __init__(
        self,
        provider,
        result: None,
        sentence: str,
        parameters: Iterable[Any] = None
    ):
>>>>>>> 47acb038
        self._result = result
        self._provider = provider
        self._sentence = sentence
        self._params = parameters
        self._connection = self._provider.get_connection()

    async def __aenter__(self) -> "sqliteCursor":
        self._result = await self._connection.execute(
            self._sentence, self._params
        )
        return self

    async def __aexit__(self, exc_type, exc_val, exc_tb) -> None:
        return await self._provider.close()

    def __aiter__(self) -> "sqliteCursor":
        """The cursor is also an async iterator."""
        return self

    async def __anext__(self) -> sqlite3.Row:
        """Use `cursor.fetchone()` to provide an async iterable."""
        row = await self._result.fetchone()
        if row is not None:
            return row
        else:
            raise StopAsyncIteration

    async def fetchone(self) -> Optional[sqlite3.Row]:
        return await self._result.fetchone()

    async def fetchmany(self, size: int = None) -> Iterable[sqlite3.Row]:
        return await self._result.fetchmany(size)

    async def fetchall(self) -> Iterable[sqlite3.Row]:
        return await self._result.fetchall()


class sqlite(BaseProvider):
    _provider = "sqlite"
    _syntax = "sql"
    _test_query = "SELECT 1"
    _dsn = "{database}"
    _prepared = None
    _initialized_on = None
    _query_raw = "SELECT {fields} FROM {table} {where_cond}"
    """
    Context magic Methods
    """
    async def __aenter__(self) -> "sqlite":
        if not self._connection:
            await self.connection()
        return self

    async def __aexit__(self, exc_type, exc_val, exc_tb) -> None:
        return await self.close()

    async def close(self, timeout=5):
        """
        Closing Method for SQLite
        """
        try:
            if self._connection:
                if self._cursor:
                    await self._cursor.close()
                await asyncio.wait_for(
                    self._connection.close(), timeout=timeout
                )
        except Exception as err:
            raise ProviderError("Close Error: {}".format(str(err)))
        finally:
            self._connection = None
            self._connected = False
            return True

    def connect(self, **kwargs):
        """
        Get a proxy connection
        """
        self._connection = None
        self._connected = False
        try:
            print('Running Connect')
            self._connection = aiosqlite.connect(
                database=self._dsn, loop=self._loop, **kwargs
            )
            if self._connection:
                self._connected = True
                self._initialized_on = time.time()
        except aiosqlite.OperationalError:
            raise ProviderError(
                "Unable to Open Database File: {}".format(self._dsn)
            )
        except aiosqlite.DatabaseError as err:
            print("Connection Error: {}".format(str(err)))
            raise ProviderError(
                "Database Connection Error: {}".format(str(err))
            )
        except aiosqlite.Error as err:
            raise ProviderError("Internal Error: {}".format(str(err)))
        except Exception as err:
            raise ProviderError("SQLite Unknown Error: {}".format(str(err)))
        finally:
            return self

    async def connection(self, **kwargs):
        """
        Get a connection
        """
        self._connection = None
        self._connected = False
        try:
            self._connection = await aiosqlite.connect(
                database=self._dsn, loop=self._loop, **kwargs
            )
            if self._connection:
                if callable(self.init_func):
                    try:
                        await self.init_func(self._connection)
                    except Exception as err:
                        print("Error on Init Connection: {}".format(err))
                self._connected = True
                self._initialized_on = time.time()
        except aiosqlite.OperationalError:
            raise ProviderError(
                "Unable to Open Database File: {}".format(self._dsn)
            )
        except aiosqlite.DatabaseError as err:
            print("Connection Error: {}".format(str(err)))
            raise ProviderError(
                "Database Connection Error: {}".format(str(err))
            )
        except aiosqlite.Error as err:
            raise ProviderError("Internal Error: {}".format(str(err)))
        except Exception as err:
            raise ProviderError("SQLite Unknown Error: {}".format(str(err)))
        finally:
            return self

    async def release(self):
        """
        Release a Connection
        """
        await self.close()

    async def query(self, sentence: str = Any):
        """
        Getting a Query from Database
        """
        #TODO: getting aiosql structures or sql-like function structures or query functions
        error = None
        self._result = None
        if not sentence:
            raise EmptyStatement("Sentence is an empty string")
        if not self._connection:
            await self.connection()
        try:
            self._cursor = await self._connection.execute(sentence)
            self._result = await self._cursor.fetchall()
            if not self._result:
                return [None, NoDataFound]
        except Exception as err:
            error = "Error on Query: {}".format(str(err))
            raise ProviderError(error)
        finally:
            await self._cursor.close()
            return [self._result, error]

    async def fetchall(self, sentence: str):
        """
        aliases for query, without error support
        """
        self._result = None
        if not sentence:
            raise EmptyStatement("Sentence is an empty string")
        if not self._connection:
            await self.connection()
        try:
            self._cursor = await self._connection.execute(sentence)
            self._result = await self._cursor.fetchall()
            if not self._result:
                raise NoDataFound
        except Exception as err:
            error = "Error on Query: {}".format(str(err))
            raise ProviderError(error)
        finally:
            await self._cursor.close()
            return self._result

    async def fetchmany(self, sentence: str, size: int = None):
        """
        aliases for query, without error support
        """
        self._result = None
        if not sentence:
            raise EmptyStatement("Sentence is an empty string")
        if not self._connection:
            await self.connection()
        try:
            self._cursor = await self._connection.execute(sentence)
            self._result = await self._cursor.fetchmany(size)
            if not self._result:
                raise NoDataFound
        except Exception as err:
            error = "Error on Query: {}".format(str(err))
            raise ProviderError(error)
        finally:
            await self._cursor.close()
            return self._result

    async def queryrow(self, sentence: str = Any):
        """
        Getting a Query from Database
        """
        #TODO: getting aiosql structures or sql-like function structures or query functions
        error = None
        self._result = None
        if not sentence:
            raise EmptyStatement("Sentence is an empty string")
        if not self._connection:
            await self.connection()
        try:
            self._cursor = await self._connection.execute(sentence)
            self._result = await self._cursor.fetchone()
            if not self._result:
                return [None, NoDataFound]
        except Exception as err:
            error = "Error on Query: {}".format(str(err))
            raise ProviderError(error)
        finally:
            await self._cursor.close()
            return [self._result, error]

    async def fetchone(self, sentence: str):
        """
        aliases for query, without error support
        """
        self._result = None
        if not sentence:
            raise EmptyStatement("Sentence is an empty string")
        if not self._connection:
            await self.connection()
        try:
            self._cursor = await self._connection.execute(sentence)
            self._result = await self._cursor.fetchone()
            if not self._result:
                raise NoDataFound
        except Exception as err:
            error = "Error on Query: {}".format(str(err))
            raise ProviderError(error)
        finally:
            await self._cursor.close()
            return self._result

    async def execute(self, sentence: str = Any, *args):
        """Execute a transaction
        get a SQL sentence and execute
        returns: results of the execution
        """
        error = None
        result = None
        if not sentence:
            raise EmptyStatement("Sentence is an empty string")
        if not self._connection:
            await self.connection()
        try:
            result = await self._connection.execute(sentence, *args)
            if result:
                await self._connection.commit()
        except Exception as err:
            error = "Error on Query: {}".format(str(err))
            raise ProviderError(error)
        finally:
            await self._cursor.close()
            return [result, error]

    async def executemany(self, sentence: str, *args):
        error = None
        if not sentence:
            raise EmptyStatement("Sentence is an empty string")
        if not self._connection:
            await self.connection()
        try:
            result = await self._connection.executemany(sentence, *args)
            if result:
                await self._connection.commit()
        except Exception as err:
            error = "Error on Query: {}".format(str(err))
            raise ProviderError(error)
        finally:
            await self._cursor.close()
            return [result, error]

    async def fetch(
        self, sentence: str, parameters: Iterable[Any] = None
    ) -> Iterable:
        """Helper to create a cursor and execute the given query."""
        if parameters is None:
            parameters = []
        result = await self._connection.execute(sentence, parameters)
        return result

    def prepare(
        self, sentence: str, parameters: Iterable[Any] = None
    ) -> Iterable:
        """Helper to create a cursor and execute the given query."""
        if not sentence:
            raise EmptyStatement("Sentence is an empty string")
        if parameters is None:
            parameters = []
        return sqliteCursor(self, sentence=sentence, parameters=parameters)


# Registering this Provider
registerProvider(sqlite)<|MERGE_RESOLUTION|>--- conflicted
+++ resolved
@@ -34,9 +34,6 @@
     _result: Any = None
     _sentence: str = ''
 
-<<<<<<< HEAD
-    def __init__(self, provider, result: Iterable = None, sentence:str = '', parameters: Iterable[Any] = None):
-=======
     def __init__(
         self,
         provider,
@@ -44,7 +41,6 @@
         sentence: str,
         parameters: Iterable[Any] = None
     ):
->>>>>>> 47acb038
         self._result = result
         self._provider = provider
         self._sentence = sentence
