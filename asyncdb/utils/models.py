import os
import asyncio
from dataclasses import Field as ff
from dataclasses import (
    dataclass,
    is_dataclass,
    fields,
    _FIELDS,
    _FIELD,
    asdict,
    MISSING,
    InitVar,
    make_dataclass
)
import datetime
import typing
import uuid
import numpy as np
from decimal import Decimal
from asyncdb import AsyncDB
from asyncdb.utils import colors, SafeDict, Msg
from asyncdb.utils.encoders import DefaultEncoder
from asyncdb.exceptions import NoDataFound
from asyncdb.providers import BaseProvider
#from navigator.conf import DATABASES
from typing import Any, List, Optional, get_type_hints, Callable, ClassVar, Union
from abc import ABC, abstractmethod
import json
import rapidjson as to_json

import collections
import numpy as np
import traceback

MODELS = {}

DB_TYPES = {
    bool: "boolean",
    int: "integer",
    np.int64: "bigint",
    float: "float",
    str: "character varying",
    bytes: "byte",
    list: "Array",
    Decimal: "numeric",
    datetime.date: "date",
    datetime.datetime: "timestamp without time zone",
    datetime.time: "time",
    datetime.timedelta: "timestamp without time zone",
    uuid.UUID: "uuid"
}

JSON_TYPES = {
    bool: "boolean",
    int: "integer",
    np.int64: "integer",
    float: "float",
    str: "string",
    bytes: "byte",
    list: "list",
    List: "list",
    Decimal: "decimal",
    datetime.date: "date",
    datetime.datetime: "datetime",
    datetime.time: "time",
    datetime.timedelta: "timedelta",
    uuid.UUID: "uuid"
}


class Entity:
    @classmethod
    def number(cls, type):
        return type in (int, np.int64, float, Decimal, bytes, bool)

    @classmethod
    def string(cls, type):
        return type in (str, datetime.datetime, datetime.time, datetime.timedelta, uuid.UUID)

    @classmethod
    def is_date(cls, type):
        return type in (datetime.datetime, datetime.time, datetime.timedelta)

    @classmethod
    def is_array(cls, type):
        return isinstance(type, (list, List, collections.Sequence, np.ndarray))

    @classmethod
    def escapeLiteral(cls, value, type):
        v = value if value != 'None' or value is not None else ""
        v = f'{value!r}' if Entity.string(type) else v
        v = value if Entity.number(type) else f'{value!r}'
        return v

    @classmethod
    def toSQL(cls, value, type):
        v = 'NULL' if value == 'None' or value is None or value == 'null' or value == 'NULL' else value
        v = value if Entity.number(type) else value
        v = str(value) if isinstance(value, uuid.UUID) else value
        v = f'{value!s}' if Entity.string(type) else value
        return v


"""
Class for Error validation
"""
@dataclass
class ValidationError:
    field: str
    value: str
    error: str
    value_type: str
    annotation: type
    exception: Optional[Exception]


# list of basic attributes:
"""
required (field is required)
primary_key (field is the primary key of model)
default: (represent the "default_factory" class)

"""
# original metaclass structure
class Field(ff):
    """
    Field.
       Extending Column definition from Dataclass Field
    """
    _default: Any = None
    _default_factory: Callable = MISSING
    _required: bool = False
    _pk: bool = False

    def __init__(
        self,
        default: Any = None,
        init: bool = True,
        primary_key: bool = False,
        notnull: bool = False,
        required: bool = False,
        factory: Callable = MISSING,
        min: Union[int, float, Decimal] = None,
        max: Union[int, float, Decimal] = None,
        validation: Callable = None,
        **kwargs
    ):
        args = {
            "init": True,
            "repr": True,
            "hash": True,
            "compare": True,
            "metadata": None
        }
        if 'compare' in kwargs:
            args['compare'] = kwargs['compare']
            del kwargs['compare']
        meta = {
            "required": required,
            "primary_key": primary_key
        }
        self._required = required
        self._pk = primary_key
        range = {}
        if min is not None:
            range['min'] = min
        if max is not None:
            range['max'] = max
        if required == True or primary_key == True:
            args['init'] = True
        else:
            if 'init' in kwargs:
                args['init'] = kwargs['init']
                del kwargs['init']
            # else:
            #     args['init'] = False
        if validation is not None:
            meta['validation'] = validation
        if 'metadata' in kwargs:
            meta = {**meta, **kwargs['metadata']}
            del kwargs['metadata']
        args['metadata'] = {
            **meta,
            **range,
            **kwargs
        }
        if default is not None:
            self._default = default
            self._default_factory = MISSING
        else:
            if notnull == True:
                # add a default not-null value
                args['default'] = ''
            else:
                if not factory:
                    factory = MISSING
                # get the annotation of field
                self._default_factory = factory
        super().__init__(
            default = self._default,
            default_factory = self._default_factory,
            **args
        )
        #self._field_type = _FIELD

    def __repr__(self):
        return (
            'Field('
            f'column={self.name!r},'
            f'type={self.type!r},'
            f'default={self.default!r})'
            )

    @property
    def required(self):
        return self._required

    @property
    def primary_key(self):
        return self._pk

def _dc_method_setattr(self, name: str, value: Any, *args, **kwargs) -> None:
    """
    method for overwrite setattr in Dataclasses
    """
    if self.Meta.frozen is True and name not in self._columns:
        raise TypeError(f"Cannot Modify attribute {name} of {self.modelName}, This DataClass is frozen (read-only class)")
    else:
        object.__setattr__(self, name, value)
        if name not in self._columns.keys():
            try:
                if self.Meta.strict == True:
                    Msg(
                        'Warning: Field **{}** doesn\'t exists on Model {}'.format(
                            name,
                            self.modelName
                            ), 'WARN'
                    )
                else:
                    f = Field(
                       required=False,
                       default=value
                    )
                    f.name = name
                    f.type = type(value)
                    self._columns[name] = f
                    setattr(self, name, value)
            except Exception as err:
                print(err)


def create_dataclass(
        new_cls: Any,
        repr: bool = True,
        eq: bool = True,
        validate: bool = True,
        frozen: bool = False,
        init: bool = True
    ) -> None:
    """
    create_dataclass.
       Create a Dataclass from a Class
    """
    # TODO: can build more complex dataclasses using make dataclass function
    dc = dataclass(unsafe_hash=True, init=True, frozen=frozen)(new_cls)
    # TODO: add method for __post_init__
    __class__ = dc
    setattr(dc, "__setattr__", _dc_method_setattr)
    # adding json encoder:
    dc.__encoder__ = DefaultEncoder(sort_keys=False)
    return dc


class ModelMeta(type):
    """
    ModelMeta.

    MetaClass object to create dataclasses for modeling Data Models.
    """
    __slots__ = ()
    __valid__ = None
    __encoder__ = None

    def __new__(cls, name, bases, attrs):
        """__new__ is a classmethod, even without @classmethod decorator
        """
        if len(bases) > 1:
            raise TypeError(
                "Multiple inheritance of Nav data Models are forbidden"
                )
        # TODO: avoid ValueError: 'associate_id' in __slots__
        # conflicts with class variable
        if '__annotations__' in attrs:
            annotations = attrs['__annotations__']
            cols = []
            for field, type in annotations.items():
                #print(field, type)
                if field in attrs:
                    df = attrs[field]
                    if isinstance(df, Field):
                        setattr(cls, field, df)
                    else:
                        f = Field(
                           factory=type,
                           required=False,
                           default=df
                        )
                        f.name = field
                        f.type = type
                        setattr(cls, field, f)
                else:
                    f = Field(
                       factory=type,
                       required=False
                    )
                    f.name = field
                    f.type = type
                    setattr(cls, field, f)
                cols.append(field)
            # set the slots of this class
            cls.__slots__ = tuple(cols)
        new_cls = super().__new__(cls, name, bases, attrs)
        frozen = False
        # adding a "class init method"
        try:
            new_cls.__model_init__(new_cls, name, attrs)
        except AttributeError:
            pass
        try:
            # TODO: mix values from Meta to an existing meta
            try:
                frozen = new_cls.Meta.frozen
            except AttributeError:
                new_cls.Meta.frozen = False
            try:
                strict = new_cls.Meta.strict
            except AttributeError:
                new_cls.Meta.strict = False
            try:
                test = new_cls.Meta.driver
            except AttributeError:
                new_cls.Meta.driver = None
        except AttributeError:
            new_cls.Meta = Meta
        dc = create_dataclass(new_cls, frozen=frozen, init=True)
        MODELS[new_cls.__name__] = dc
        cols = {k: v for k, v in dc.__dict__['__dataclass_fields__'].items() if v._field_type == _FIELD}
        dc._columns = cols
        dc._fields = cols.keys()
        return dc

    def __init__(cls, *args, **kwargs) -> None:
        cls.modelName = cls.__name__
        if cls.Meta.strict:
            cls.__frozen__ = cls.Meta.strict
        else:
            cls.__frozen__ = False
        cls.__initialised__ = True
        if cls.Meta.driver is not None:
            Msg('Getting Connection', 'DEBUG')
            cls.get_connection(cls)
        super(ModelMeta, cls).__init__(*args, **kwargs)


class Meta:
    name: str = ''
    schema: str = ''
    app_label: str = ''
    frozen: bool = False
    strict: bool = True
    driver: str = None
    credentials: dict = {}
    db: BaseProvider = None


class Model(metaclass=ModelMeta):
    __frozen__ = False
    _columns = []
    _fields = {}
    __columns__ = []
    _connection = None


    def __post_init__(self) -> None:
        """
        Start validation of fields
        """
        self._validation()

    def _validation(self) -> None:
        """
        _validation.
        TODO: cover validations as length, not_null, required, etc
        """
        errors = {}
        for name, field in self.columns().items():
            #print(name, field)
            key = field.name
            # print({
            #     "name": key,
            #     "value": getattr(self, key),
            #     "type": field.type,
            #     "metadata": field.metadata,
            #     "field": field,
            #     "internal": self.__dict__[key]
            # })
            # first check: data type hint
            val = self.__dict__[key]
            val_type = type(val)
            annotated_type = field.type
            if val_type == 'type' or val == annotated_type or val is None:
                # data not provided
                try:
                    if field.metadata['required'] == True and self.Meta.strict == True:
                        errors[key] = ValidationError(
                                field=key,
                                value=None,
                                value_type=None,
                                error="Field Required",
                                annotation=annotated_type,
                                exception=None
                            )
                except KeyError:
                    continue
                continue
            else:
                #print(key, val, annotated_type)
                try:
                    instance = self._is_instanceof(val, annotated_type)
                    # first: check primitives
                    if instance['result']:
                        # is valid
                        continue
                    else:
                        # TODO check for complex types
                        # adding more complex validations
                        continue
                        # errors[key] = ValidationError(
                        #     field=key,
                        #     value=val,
                        #     error='Validation Error',
                        #     value_type=val_type,
                        #     annotation=annotated_type,
                        #     exception=instance["exception"]
                        # )
                except Exception as err:
                    errors[key] = ValidationError(
                            field=key,
                            value=val,
                            error="Validation Exception",
                            value_type=val_type,
                            annotation=annotated_type,
                            exception=err
                    )
            # second check: length,
            # third validation: formats and patterns
            # fourth validation: function-based validators
        if errors:
            print('=== ERRORS ===')
            print(errors)
            object.__setattr__(self, '__valid__', False)
        else:
            object.__setattr__(self, '__valid__', True)

    def _is_instanceof(self, value: Any, annotated_type: type) -> bool:
        result = False
        exception = None
        try:
            result = isinstance(value, annotated_type)
        except exception as err:
            exception = err
            result = False
        finally:
            return {"result": result, "exception": exception }

    def __unicode__(self):
        return str(__class__)

    def columns(self):
        return self._columns

    def fields(self):
        return self._fields

    def dict(self):
        return asdict(self)

    def json(self, **kwargs):
        encoder = self.__encoder__
        if len(kwargs) > 0:
            encoder = DefaultEncoder(sort_keys=False, **kwargs)
        return encoder(asdict(self))

    def is_valid(self):
        return bool(self.__valid__)

    def query_raw(self):
        name = self.__class__.__name__
        schema = self.Meta.schema if self.Meta.schema is not None else ''
        return f'SELECT {fields} FROM {schema!s}.{name!s} {filter}'

    def schema(self, type: str = 'json') -> str:
        result = None
        name = self.__class__.__name__
        schema = self.Meta.schema if self.Meta.schema is not None else ''
        columns = {}
        try:
            if type == 'json':
                for name, field in self.columns():
                    key = field.name
                    type = field.type
                    columns[key] = {
                        "name": key,
                        "type": JSON_TYPES[type]
                    }
                doc = {
                    "name": name,
                    "description": self.__doc__.strip('\n').strip(),
                    "schema": schema,
                    "fields": columns
                }
                result = to_json.dumps(doc)
            elif type == 'sql' or type == 'SQL':
                # TODO: using lexers to different types of SQL
                table = self.Meta.name if self.Meta.name is not None else name
                doc = f'CREATE TABLE IF NOT EXISTS {schema}.{table} (\n'
                cols = []
                pk = []
                for name, field in self.columns().items():
                    key = field.name
                    default = None
                    try:
                        default = field.metadata['db_default']
                    except KeyError:
                        if field.default:
                            default = f'{field.default!r}'
                    default = f'DEFAULT {default!s}' if isinstance(default, (str, int)) else ''
                    type = DB_TYPES[field.type]
                    nn = 'NOT NULL' if field.required is True else ''
                    if field.primary_key is True:
                        pk.append(key)
                    cols.append(f' {key} {type} {nn} {default}')
                doc = "{}{}".format(doc, ",\n".join(cols))
                if len(pk) >= 1:
                    primary = ", ".join(pk)
                    cname = f'pk_{schema}_{table}_pkey'
                    doc = "{},\n{}".format(doc, f'CONSTRAINT {cname} PRIMARY KEY ({primary})')
                doc = doc + '\n);'
                result = doc
        finally:
            return result

    def set_connection(self, connection):
        """
        Manually Set the connection of the Dataclass.
        """
        try:
            setattr(self, '_connection', connection)
        except Exception as err:
            raise Exception(err)

    def get_connection(self, dsn: str = None):
        """
        Getting the database connection and driver based on parameters
        """
        driver = self.Meta.driver if self.Meta.driver else 'pg'
        if driver:
            print('Getting data from Database: {}'.format(driver))
            # working with app labels
            try:
                app = self.Meta.app_label if self.Meta.app_label else None
            except AttributeError:
                app = None
            if app:
                # TODO: get formula to got app database list
                # db = DATABASES[app]
                db = {}
                try:
                    params = {
                        'user': db['USER'],
                        'password': db['PASSWORD'],
                        'host': db['HOST'],
                        'port': db['PORT'],
                        'database': db['NAME']
                    }
                    if 'SCHEMA' in db:
                        params['schema'] = db['SCHEMA']
                except KeyError:
                    pass
            elif self.Meta.credentials:
                params = self.Meta.credentials
                self._connection = AsyncDB(driver, params=params)
            elif dsn is not None:
                self._connection = AsyncDB(driver, dsn=dsn)
<<<<<<< HEAD
            return self._connection
=======
>>>>>>> dc800931

    # def fields(self, fields: Any =[]):
    #     """
    #     fields
    #     todo: detect when field is missing
    #     """
    #     if type(fields) == str:
    #         self.__columns__ = [x.strip() for x in fields.split(',')]
    #     elif type(fields) == list:
    #         self.__columns__ = fields
    #     return self

    async def insert(self):
        if not self._connection:
            self.get_connection(self)
        result = None
        async with await self._connection.connection() as conn:
            try:
                result = await self._connection.insert(
                    model=self,
                    fields=self.columns()
                )
                return result
            except Exception as err:
                print(traceback.format_exc())
                raise Exception('Error on Insert over table {}: {}'.format(self.Meta.name, err))

    async def save(self, **kwargs):
        if not self._connection:
            self.get_connection(self)
        async with await self._connection.connection() as conn:
            try:
                result = await self._connection.save(
                    model=self,
                    fields=self.columns()
                )
                return result
            except Exception as err:
                print(traceback.format_exc())
                raise Exception('Error on Insert over table {}: {}'.format(self.Meta.name, err))

    async def delete(self, **kwargs):
        """
        Deleting a row Model based on Primary Key
        """
        if not self._connection:
            self.get_connection(self)
        result = None
        async with await self._connection.connection() as conn:
            try:
                result = await self._connection.delete(
                    model=self,
                    fields=self.columns()
                )
                return result
            except Exception as err:
                print(traceback.format_exc())
                raise Exception('Error on Insert over table {}: {}'.format(self.Meta.name, err))


    """
    Class-Methods for interacting with Data
    """
    # get all data
    @classmethod
    async def all(cls, **kwargs):
        if not cls._connection:
            cls.get_connection(cls)
        async with await cls._connection.connection() as conn:
            try:
                result = await cls._connection.get_all(
                    model=cls,
                    **kwargs
                )
                return result
            except Exception as err:
                print(traceback.format_exc())
                raise Exception('Error on query_all over table {}: {}'.format(cls.Meta.name, err))

    # classmethods for Data
    @classmethod
    async def get(cls, **kwargs):
        """
        Return a new single record based on filter criteria
        """
        if not cls._connection:
            cls.get_connection(cls)
        async with await cls._connection.connection() as conn:
            try:
                result = await cls._connection.get_one(
                    model=cls,
                    **kwargs
                )
                if result:
                    return cls(**dict(result))
                else:
                    raise NoDataFound('{} object with condition {} Not Found!'.format(table, condition))
            except Exception as err:
                print(traceback.format_exc())
                raise Exception('Error on get {}: {}'.format(cls.Meta.name, err))

    @classmethod
    async def filter(cls, **kwargs):
        """
        Need to return a ***collection*** of nested DataClasses
        """
        if not cls._connection:
            cls.get_connection(cls)
        async with await cls._connection.connection() as conn:
            try:
                result = await cls._connection.filter(
                    model=cls,
                    **kwargs
                )
                if result:
                    return [cls(**dict(r)) for r in result]
                else:
                    raise NoDataFound('No data on table {} with condition {} was Found!'.format(cls.Meta.name, kwargs))
            except Exception as err:
                print(traceback.format_exc())
                raise Exception('Error on filter {}: {}'.format(cls.Meta.name, err))


    @classmethod
    async def remove(cls, **kwargs):
        if not cls._connection:
            cls.get_connection(cls)
        async with await cls._connection.connection() as conn:
            await conn.test_connection()
            prepared, error = await conn.prepare('SELECT * FROM walmart.stores')
            print(conn.get_columns())

    @classmethod
    async def update(cls, conditions: dict = {}, **kwargs):
        if not cls._connection:
            cls.get_connection(cls)
        async with await cls._connection.connection() as conn:
            try:
                result = await cls._connection.update_rows(
                    model=cls,
                    conditions=conditions,
                    **kwargs
                )
                if result:
                    return [cls(**dict(r)) for r in result]
            except Exception as err:
                print(traceback.format_exc())
                raise Exception('Error Updating Table {}: {}'.format(cls.Meta.name, err))

    @classmethod
    async def create(cls, records):
        if not cls._connection:
            cls.get_connection(cls)
        async with await cls._connection.connection() as conn:
            try:
                result = await cls._connection.create_rows(
                    model=cls,
                    rows=records
                )
                if result:
                    return [cls(**dict(r)) for r in result]
            except Exception as err:
                print(traceback.format_exc())
                raise Exception('Error Updating Table {}: {}'.format(cls.Meta.name, err))

    async def close(self):
        if self._connection:
            await self._connection.close(wait=5)

    """
    Class-method for creation.
    """
    @classmethod
    def make_model(cls, name: str, schema: str = 'public', fields: list = []):
        cls = make_dataclass(name, fields, bases=(Model,))
        m = Meta()
        m.name = name
        m.schema = schema
        m.app_label = schema
        cls.Meta = m
        return cls
    #
    # @classmethod
    # def schema(cls, type: str = 'json') -> str:
    #     result = None
    #     name = cls.__name__
    #     schema = cls.Meta.schema if cls.Meta.schema is not None else ''
    #     columns = {}
    #     try:
    #         if type == 'json':
    #             for name, field in cls.columns():
    #                 key = field.name
    #                 type = field.type
    #                 columns[key] = {
    #                     "name": key,
    #                     "type": JSON_TYPES[type]
    #                 }
    #             doc = {
    #                 "name": name,
    #                 "description": cls.__doc__.strip('\n').strip(),
    #                 "schema": schema,
    #                 "fields": columns
    #             }
    #             result = to_json.dumps(doc)
    #         elif type == 'sql' or type == 'SQL':
    #             # TODO: using lexers to different types of SQL
    #             table = cls.Meta.name if cls.Meta.name is not None else name
    #             doc = f'CREATE TABLE IF NOT EXISTS {schema}.{table} (\n'
    #             cols = []
    #             pk = []
    #             for name, field in cls.columns().items():
    #                 print(name, field)
    #                 key = field.name
    #                 default = None
    #                 try:
    #                     default = field.metadata['db_default']
    #                 except KeyError:
    #                     if field.default:
    #                         default = f'{field.default!r}'
    #                 default = f'DEFAULT {default!s}' if isinstance(default, (str, int)) else ''
    #                 type = DB_TYPES[field.type]
    #                 nn = 'NOT NULL' if field.required is True else ''
    #                 if field.primary_key is True:
    #                     pk.append(key)
    #                 cols.append(f' {key} {type} {nn} {default}')
    #             doc = "{}{}".format(doc, ",\n".join(cols))
    #             if len(pk) >= 1:
    #                 primary = ", ".join(pk)
    #                 cname = f'pk_{schema}_{table}_pkey'
    #                 doc = "{},\n{}".format(doc, f'CONSTRAINT {cname} PRIMARY KEY ({primary})')
    #             doc = doc + '\n);'
    #             result = doc
    #     finally:
    #         return result

    """
    Meta-information
    """
    Meta = Meta


def Column(*,
    default: Any = None,
    init: bool = True,
    primary_key: bool = False,
    notnull: bool = False,
    required: bool = False,
    factory: Callable = MISSING,
    min: Union[int, float, Decimal] = None,
    max: Union[int, float, Decimal] = None,
    validation: Callable = None,
    **kwargs
):
    """
    Column Function that returns a Field() object
    """
    if default is not None and factory is not MISSING:
        raise ValueError('Cannot specify both default and default_factory')
    return Field(
        default=default,
        init=init,
        primary_key=primary_key,
        notnull=notnull,
        required=required,
        factory=factory,
        min=min,
        max=max,
        validation=validation,
        **kwargs
    )<|MERGE_RESOLUTION|>--- conflicted
+++ resolved
@@ -592,10 +592,8 @@
                 self._connection = AsyncDB(driver, params=params)
             elif dsn is not None:
                 self._connection = AsyncDB(driver, dsn=dsn)
-<<<<<<< HEAD
             return self._connection
-=======
->>>>>>> dc800931
+
 
     # def fields(self, fields: Any =[]):
     #     """
