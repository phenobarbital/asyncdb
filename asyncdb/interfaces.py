"""
Basic Interfaces for every kind of Database Connector.
"""
import asyncio
import logging
import uuid
import inspect
import types
from importlib import import_module
from collections.abc import Sequence, Iterable, Callable
from datetime import datetime
from abc import (
    ABC,
    abstractmethod,
)
<<<<<<< HEAD
from typing import Any, List, Optional, Union
=======
from typing import (
    Any,
    Optional,
    Union
)
>>>>>>> acbdc95d
from functools import partial
from concurrent.futures import ThreadPoolExecutor, ProcessPoolExecutor
from datamodel.exceptions import ValidationError
from .meta import Record, Recordset
from .exceptions import default_exception_handler, DriverError, EmptyStatement
from .models import Model, Field, is_missing, is_dataclass
from .utils.types import Entity, SafeDict


class PoolBackend(ABC):
    """
    Basic Interface for Pool-based Connectors.
    """

    _provider: str = "base"
    _syntax: str = ""  # Used by QueryParser for parsing queries
    _init_func: Optional[Callable] = None

    def __init__(self, loop: asyncio.AbstractEventLoop = None, params: dict[Any] = None, **kwargs) -> None:
        self._pool = None
        try:
            self._encoding = kwargs["encoding"]
        except KeyError:
            self._encoding = "utf-8"
        if "max_queries" in kwargs:
            self._max_queries = kwargs["max_queries"]
        else:
            self._max_queries = 300
        self._connection = None
        self._connected = False
        if loop:
            self._loop = loop
            asyncio.set_event_loop(self._loop)
        else:
            self._loop = asyncio.get_event_loop()
            asyncio.set_event_loop(self._loop)
        if self._loop.is_closed():
            self._loop = asyncio.get_running_loop()
            asyncio.set_event_loop(self._loop)
        # exception handler
        self._loop.set_exception_handler(default_exception_handler)
        try:
            self._debug = bool(params.get("DEBUG", False))
        except (TypeError, KeyError, AttributeError):
            try:
                self._debug = kwargs["debug"]
            except KeyError:
                self._debug = False
        try:
            self._timeout = kwargs["timeout"]
        except KeyError:
            self._timeout = 600
        # set the logger:
        try:
            self._logger = logging.getLogger(name=__name__)
        except Exception as err:
            self._logger = None
            logging.exception(err)
            raise

    @abstractmethod
    async def connect(self) -> "PoolBackend":
        raise NotImplementedError()  # pragma: no cover

    @abstractmethod
    async def disconnect(self, timeout: int = 5) -> None:
        raise NotImplementedError()  # pragma: no cover

    close = disconnect

    @abstractmethod
    async def acquire(self) -> "ConnectionBackend":
        raise NotImplementedError()  # pragma: no cover

    @abstractmethod
    async def release(self, connection: "ConnectionBackend" = None, timeout: int = 10) -> None:
        raise NotImplementedError()  # pragma: no cover

    ### Magic Methods
    async def __aenter__(self) -> "PoolBackend":
        if not self._pool:
            await self.connect()
        await self.acquire()
        return self

    async def __aexit__(self, exc_type, exc_val, exc_tb) -> None:
        # clean up anything you need to clean up
        return await self.release(connection=self._connection, timeout=5)

    @property
    def log(self):
        return self._logger

    def pool(self):
        return self._pool

    def get_loop(self):
        return self._loop

    event_loop = get_loop

    def is_connected(self):
        return self._connected

    def get_connection(self):
        return self._pool

    engine = get_connection

    def is_closed(self):
        if not self._connected:
            logging.debug(f"Connection closed on: {self._pool}")
            return True
        return False

    @classmethod
    def driver(cls):
        return cls.__name__

    @classmethod
    def dialect(cls):
        return cls._syntax


class ConnectionBackend(ABC):
    """
    Basic Interface with basic methods for connect and disconnect.
    """

    _provider: str = "base"
    _syntax: str = ""  # Used by QueryParser for parsing queries
    _init_func: Optional[Callable] = None  # a function called when connection is made

    def __init__(self, loop: asyncio.AbstractEventLoop = None, params: dict[Any] = Any, **kwargs) -> None:
        self._connection: Callable = None
        self._connected: bool = False
        self._cursor = None
        self._generated: datetime = None
        self._starttime: datetime = None
        self._pool = None
        self._executor = None
        try:
            self._encoding = kwargs["encoding"]
        except KeyError:
            self._encoding = "utf-8"
        if "max_queries" in kwargs:
            self._max_queries = kwargs["max_queries"]
        else:
            self._max_queries = 300
        try:
            self.params = params.copy()
        except (TypeError, AttributeError, ValueError):
            self.params = {}
        if loop:
            self._loop = loop
        else:
            self._loop = asyncio.get_event_loop()
        # if self._loop.is_closed():
        #     self._loop = asyncio.get_running_loop()
        asyncio.set_event_loop(self._loop)
        # exception handler
        self._loop.set_exception_handler(default_exception_handler)
        try:
            self._debug = bool(params["DEBUG"])
        except KeyError:
            try:
                self._debug = kwargs["debug"]
            except KeyError:
                self._debug = False
        try:
            self._timeout = kwargs["timeout"]
        except KeyError:
            self._timeout = 600
        self._logger = logging.getLogger(f"DB.{self.__class__.__name__}")

    @abstractmethod
    async def connection(self) -> Any:
        raise NotImplementedError()  # pragma: no cover

    def set_connection(self, connection):
        self._connection = connection

    @abstractmethod
    async def close(self, timeout: int = 10) -> None:
        raise NotImplementedError()  # pragma: no cover

    def is_closed(self):
        if not self._connected:
            logging.debug(f"Connection closed on: {self._pool}")
            return True
        return False

    # Properties
    @classmethod
    def type(cls):
        return cls._provider

    @property
    def log(self):
        return self._logger

    def pool(self):
        return self._pool

    def get_loop(self):
        return self._loop

    event_loop = get_loop

    def is_connected(self):
        return bool(self._connected)

    def get_connection(self):
        return self._connection

    engine = get_connection

    @property
    def raw_connection(self) -> Any:
        return self._connection

    def start_timing(self):
        self._starttime = datetime.now()
        return self._starttime

    def generated_at(self, started: datetime = None):
        if not started:
            started = datetime.now()
        try:
            self._generated = started - self._starttime
        except TypeError:
            return None
        return self._generated

    def last_duration(self):
        return self._generated

    @classmethod
    def driver(cls):
        return cls.__name__

    @classmethod
    def dialect(cls):
        return cls._syntax

    ### Async Context magic Methods
    async def __aenter__(self) -> "ConnectionBackend":
        if not self._connection:
            await self.connection()
        return self

    async def __aexit__(self, exc_type, exc_val, exc_tb) -> None:
        # clean up anything you need to clean up
        try:
            await asyncio.wait_for(self.close(), timeout=20)
        except asyncio.TimeoutError as e:
            self._logger.warning(f"Close timed out: {e}")
        except RuntimeError as e:
            self._logger.error(str(e))
        except Exception as err:
            self._logger.exception(f"Closing Error: {err}")
            raise

    def get_executor(self, executor="thread", max_workers: int = 2) -> Any:
        if executor == "thread":
            return ThreadPoolExecutor(max_workers=max_workers)
        elif executor == "process":
            return ProcessPoolExecutor(max_workers=max_workers)
        else:
            return None

    async def _thread_func(self, fn, *args, executor: Any = None, **kwargs):
        """_execute.

        Returns a future to be executed into a Thread Pool.
        """
        loop = asyncio.get_event_loop()
        func = partial(fn, *args, **kwargs)
        if not executor:
            executor = self._executor
        try:
            fut = loop.run_in_executor(executor, func)
            return await fut
        except Exception as e:
            self._logger.exception(e, stack_info=True)
            raise


class ConnectionDSNBackend(ABC):
    """
    Interface for Databases with DSN Support.
    """

    _logger: Any = None

    def __init__(self, dsn: str = None, params: Optional[dict] = None) -> None:
        if dsn:
            self._dsn = dsn
        else:
            self._dsn = self.create_dsn(params)
        try:
            self._params = params.copy()
        except (TypeError, AttributeError, ValueError):
            self._params = {}
        # Executor:
        self._executor = None

    def create_dsn(self, params: dict):
        try:
            if params:
                return self._dsn.format_map(SafeDict(**params))
            else:
                return None
        except TypeError as err:
            self._logger.exception(err)
            raise DriverError(f"Error creating DSN connection: {err}") from err

    def get_dsn(self):
        return self._dsn

    def get_executor(self, executor="thread", max_workers: int = 2) -> Any:
        if executor == "thread":
            return ThreadPoolExecutor(max_workers=max_workers)
        elif executor == "process":
            return ProcessPoolExecutor(max_workers=max_workers)
        else:
            return None

    async def _thread_func(self, fn, *args, executor: Any = None, **kwargs):
        """_execute.

        Returns a future to be executed into a Thread Pool.
        """
        loop = asyncio.get_event_loop()
        func = partial(fn, *args, **kwargs)
        if not executor:
            executor = self._executor
        try:
            fut = loop.run_in_executor(executor, func)
            return await fut
        except Exception as e:
            self._logger.exception(e, stack_info=True)
            raise


class TransactionBackend(ABC):
    """
    Interface for Drivers with Transaction Support.
    """

    def __init__(self):
        self._connection = None
        self._transaction = None

    @abstractmethod
    async def transaction(self, options: dict[Any]) -> Any:
        """
        Getting a Transaction Object.
        """
        raise NotImplementedError()  # pragma: no cover

    async def transaction_start(self, options: dict) -> None:
        """
        Starts a Transaction.
        """
        self._transaction = self.transaction(options)

    @abstractmethod
    async def commit(self) -> None:
        pass

    @abstractmethod
    async def rollback(self) -> None:
        pass


class DatabaseBackend(ABC):
    """
    Interface for Basic Methods on Databases (query, fetch, execute).
    """

    _test_query: Optional[Any] = None

    def __init__(self) -> None:
        self._columns: list = []
        self._attributes = None
        self._result: list = []
        self._prepared: Any = None

    @property
    def columns(self):
        return self._columns

    def get_columns(self):
        return self._columns

    @property
    def result(self):
        return self._result

    def get_result(self):
        return self._result

    async def test_connection(self, **kwargs):
        """Test Connnection.
        Making a connection Test using the basic Query Method.
        """
        if self._test_query is None:
            raise NotImplementedError()
        try:
            return await self.query(self._test_query, **kwargs)
        except Exception as err:
            raise DriverError(message=str(err)) from err

    @abstractmethod
    async def use(self, database: str) -> None:
        """
        Change the current Database.
        """
        raise NotImplementedError()  # pragma: no cover

    @abstractmethod
    async def execute(self, sentence: Any, *args, **kwargs) -> Optional[Any]:
        """
        Execute a sentence
        """
        raise NotImplementedError()  # pragma: no cover

    @abstractmethod
    async def execute_many(self, sentence: list, *args) -> Optional[Any]:
        """
        Execute many sentences at once.
        """

    @abstractmethod
    async def query(self, sentence: Union[str, list], **kwargs) -> Optional[Recordset]:
        """queryrow.

        Making a Query and returns a resultset.
        Args:
            sentence (Union[str, list]): sentence(s) to be executed.
            kwargs: Optional attributes to query.

        Returns:
            Optional[Record]: Returns a Resultset
        """

    @abstractmethod
    async def queryrow(self, sentence: Union[str, list]) -> Optional[Record]:
        """queryrow.

        Returns a single row of a query sentence.
        Args:
            sentence (Union[str, list]): sentence to be executed.

        Returns:
            Optional[Record]: Return one single row of a query.
        """

    @abstractmethod
    async def prepare(self, sentence: Union[str, list]) -> Any:
        """
        Making Prepared statement.
        """

    def prepared_statement(self):
        return self._prepared

    def prepared_attributes(self):
        return self._attributes

    @abstractmethod
    async def fetch_all(self, sentence: str, **kwargs) -> list[Sequence]:
        pass

    @abstractmethod
    async def fetch_one(self, sentence: str, **kwargs) -> Optional[dict]:
        """
        Fetch only one record, optional getting an offset using "number".
        """

    async def fetch_val(self, sentence: str, column: Any = None, number: int = None) -> Any:
        """
        Fetch the value of a Column in a record.
        """
        row = await self.fetch_many(sentence, number)
        return None if row is None else row[column]


class CursorBackend(ABC):
    """
    Interface for Database Cursors.
    """

    def __init__(
        self, provider: Any, sentence: str, result: Optional[Any] = None, parameters: Iterable[Any] = None, **kwargs
    ):
        self._cursor = None
        self._provider = provider
        self._result = result
        self._sentence = sentence
        self._params = parameters
        self._connection = self._provider.engine()
        self._kwargs = kwargs

    ### Magic Context Methods for Cursors.
    async def __aenter__(self) -> "CursorBackend":
        self._cursor = await self._connection.cursor()
        await self._cursor.execute(self._sentence, self._params)
        return self

    def __enter__(self) -> "CursorBackend":
        self._cursor = self._connection.cursor()
        self._cursor.execute(self._sentence, self._params)
        return self

    async def __aexit__(self, exc_type, exc_val, exc_tb) -> None:
        try:
            return await self._provider.close()
        except RuntimeError as e:
            logging.error(str(e))
        except DriverError as err:
            logging.exception(err)
            raise

    def __exit__(self, exc_type, exc_val, exc_tb) -> None:
        try:
            return self._provider.close()
        except DriverError as err:
            logging.exception(err)
            raise

    def __aiter__(self) -> "CursorBackend":
        """The cursor is also an async iterator."""
        return self

    def __iter__(self) -> "CursorBackend":
        """The cursor iterator."""
        return self

    async def __anext__(self):
        """Use `cursor.fetchrow()` to provide an async iterable.

        raise: StopAsyncIteration when done.
        """
        if row := await self._cursor.fetchone() is not None:
            return row
        else:
            raise StopAsyncIteration

    def __next__(self):
        """Use `cursor.fetchrow()` to provide an iterable.

        raise: StopAsyncIteration when done.
        """
        if row := self._cursor.fetchone() is not None:
            return row
        else:
            raise StopAsyncIteration

    ### Cursor Methods.
    async def fetch_one(self) -> Optional[Sequence]:
        return await self._cursor.fetchone()

    async def fetch_many(self, size: int = None) -> Iterable[Sequence]:
        return await self._cursor.fetch(size)

    async def fetch_all(self) -> Iterable[Sequence]:
        return await self._cursor.fetchall()


class DBCursorBackend(ABC):
    """
    Interface for Backends with Cursor Support.
    """

    _provider: str = "base"

    def __init__(self) -> None:
        self._columns: list = []
        self._attributes = None
        self._result: Iterable[Any] = None
        self._prepared: Any = None
        self._cursor: Optional[Any] = None
        try:
            # dynamic loading of Cursor Class
            cls = f"asyncdb.drivers.{self._provider}"
            cursor = f"{self._provider}Cursor"
            module = import_module(cls, package="drivers")
            self.__cursor__ = getattr(module, cursor)
        except ModuleNotFoundError as e:
            logging.exception(f"Error Loading Cursor Class: {e}")
            self.__cursor__ = None
        except ImportError as err:
            logging.exception(f"Error Loading Cursor Class: {err}")
            self.__cursor__ = None

    def cursor(self, sentence: Union[str, any], params: Iterable[Any] = None, **kwargs) -> Optional["DBCursorBackend"]:
        """Returns an iterable Cursor Object"""
        if not sentence:
            raise EmptyStatement(f"{__name__!s} Error: Cannot use an empty Sentence.")
        if params is None:
            params = []
        try:
            return self.__cursor__(provider=self, sentence=sentence, parameters=params, **kwargs)
        except (TypeError, AttributeError, ValueError) as e:
            raise TypeError(f"{__name__}: No support for Cursors.") from e
        except Exception as err:
            logging.exception(err)
            raise

    ### Cursor Iterator Context
    def __aiter__(self):
        return self

    async def __anext__(self) -> Optional[Record]:
        """_summary_

        Raises:
            StopAsyncIteration: raised when end is reached.

        Returns:
            _type_: Single record for iteration.
        """
        if data := await self._cursor.fetchrow() is not None:
            return data
        else:
            raise StopAsyncIteration


class ModelBackend(ABC):
    """
    Interface for Backends with Dataclass-based Models Support.
    """

    # ## Class-based Methods.
    async def _create_(self, _model: Model, rows: list):
        """
        Create all records based on a dataset and return result.
        """
        try:
            table = f"{_model.Meta.name}"
        except AttributeError:
            table = _model.__name__
        results = []
        for row in rows:
            try:
                record = _model(**row)
            except (ValueError, ValidationError) as e:
                raise ValueError(f"Invalid Row for Model {_model}: {e}") from e
            if record:
                try:
                    result = await record.insert()
                    results.append(result)
                except Exception as e:
                    raise DriverError(f"Error on Creation {table}: {e}") from e
        return results

    @abstractmethod
    async def _remove_(self, _model: Model, **kwargs):
        """
        Deleting some records using Model.
        """

    @abstractmethod
    async def _updating_(self, _model: Model, *args, _filter: dict = None, **kwargs):
        """
        Updating records using Model.
        """

    @abstractmethod
    async def _fetch_(self, _model: Model, *args, **kwargs):
        """
        Returns one row from Model.
        """

    @abstractmethod
    async def _filter_(self, _model: Model, *args, **kwargs):
        """
        Filter a Model using Fields.
        """

    @abstractmethod
    async def _select_(self, _model: Model, *args, **kwargs):
        """
        Get a query from Model.
        """

    @abstractmethod
    async def _all_(self, _model: Model, *args):
        """
        Get queries with model.
        """

    @abstractmethod
    async def _get_(self, _model: Model, *args, **kwargs):
        """
        Get one row from model.
        """

    @abstractmethod
    async def _delete_(self, _model: Model, **kwargs):
        """
        delete a row from model.
        """

    @abstractmethod
    async def _update_(self, _model: Model, **kwargs):
        """
        Updating a row in a Model.
        """

    @abstractmethod
    async def _save_(self, _model: Model, **kwargs):
        """
        Save a row in a Model, using Insert-or-Update methodology.
        """

    @abstractmethod
    async def _insert_(self, _model: Model, **kwargs):
        """
        insert a row from model.
        """

    ## Aux Methods:
    def _get_value(self, field: Field, value: Any) -> Any:
        datatype = field.type
        new_val = None
        if is_dataclass(datatype) and value is not None:
            if is_missing(value):
                new_val = None
            else:
                new_val = value
        if inspect.isclass(datatype) and value is None:
            if isinstance(datatype, (types.BuiltinFunctionType, types.FunctionType)):
                try:
                    new_val = datatype()
                except (TypeError, ValueError, AttributeError):
                    self._logger.error(f"Error Calling {datatype} in Field {field}")
                    new_val = None
        elif callable(datatype) and value is None:
            new_val = None
        else:
            new_val = value
        return new_val

    def _get_attribute(self, field: Field, value: Any, attr: str = "primary_key") -> Any:
        if hasattr(field, attr):
            datatype = field.type
            if field.primary_key is True:
                value = Entity.toSQL(value, datatype)
                return value
        return None

    def _where(self, fields: dict[Field], **where):
        """
        TODO: add conditions for BETWEEN, NOT NULL, NULL, etc
           Re-think functionality for parsing where conditions.
        """
        result = ""
        if not fields:
            fields = {}
        if not where:
            return result
        elif isinstance(where, dict):
            _cond = []
            for key, value in where.items():
                f = fields[key]
                datatype = f.type
                if value is None or value == "null" or value == "NULL":
                    _cond.append(f"{key} is NULL")
                elif value in {"!null", "!NULL"}:
                    _cond.append(f"{key} is NOT NULL")
                elif isinstance(value, bool):
                    val = str(value)
                    _cond.append(f"{key} is {value}")
                elif isinstance(value, list):
                    if None in value:
                        null_vals = f" OR {key} is NULL"
                    else:
                        null_vals = ""
                    values = ",".join(
                        [
                            f"'{v}'"
                            if isinstance(v, str) and v is not None
                            else f"uuid('{v}')"
                            if isinstance(v, uuid.UUID) and v is not None
                            else str(v)
                            if v is not None
                            else "NULL"
                            for v in value
                        ]
                    )
<<<<<<< HEAD
                    _cond.append(f"({key} = ANY(ARRAY[{values}]){null_vals})")
                elif isinstance(datatype, (list, List)):
                    val = ", ".join(map(str, [Entity.escapeLiteral(v, type(v)) for v in value]))
                    _cond.append(f"ARRAY[{val}]<@ {key}::character varying[]")
                elif Entity.is_array(datatype):
                    val = ", ".join(map(str, [Entity.escapeLiteral(v, type(v)) for v in value]))
=======
                elif isinstance(datatype, list):
                    val = ", ".join(
                        [str(Entity.escapeLiteral(v, type(v))) for v in value]
                    )
                    _cond.append(
                        f"ARRAY[{val}]<@ {key}::character varying[]")
                elif Entity.is_array(datatype):
                    val = ", ".join(
                        [str(Entity.escapeLiteral(v, type(v))) for v in value]
                    )
>>>>>>> acbdc95d
                    _cond.append(f"{key} IN ({val})")
                else:
                    # is an scalar value
                    val = Entity.escapeLiteral(value, datatype)
                    _cond.append(f"{key}={val}")
            _and = " AND ".join(_cond)
            result = f"\nWHERE {_and}"
            return result
        else:
            return result<|MERGE_RESOLUTION|>--- conflicted
+++ resolved
@@ -13,15 +13,12 @@
     ABC,
     abstractmethod,
 )
-<<<<<<< HEAD
-from typing import Any, List, Optional, Union
-=======
 from typing import (
     Any,
+    List,
     Optional,
     Union
 )
->>>>>>> acbdc95d
 from functools import partial
 from concurrent.futures import ThreadPoolExecutor, ProcessPoolExecutor
 from datamodel.exceptions import ValidationError
@@ -793,7 +790,7 @@
                 datatype = f.type
                 if value is None or value == "null" or value == "NULL":
                     _cond.append(f"{key} is NULL")
-                elif value in {"!null", "!NULL"}:
+                elif value == "!null" or value == "!NULL":
                     _cond.append(f"{key} is NOT NULL")
                 elif isinstance(value, bool):
                     val = str(value)
@@ -815,25 +812,12 @@
                             for v in value
                         ]
                     )
-<<<<<<< HEAD
                     _cond.append(f"({key} = ANY(ARRAY[{values}]){null_vals})")
                 elif isinstance(datatype, (list, List)):
                     val = ", ".join(map(str, [Entity.escapeLiteral(v, type(v)) for v in value]))
                     _cond.append(f"ARRAY[{val}]<@ {key}::character varying[]")
                 elif Entity.is_array(datatype):
                     val = ", ".join(map(str, [Entity.escapeLiteral(v, type(v)) for v in value]))
-=======
-                elif isinstance(datatype, list):
-                    val = ", ".join(
-                        [str(Entity.escapeLiteral(v, type(v))) for v in value]
-                    )
-                    _cond.append(
-                        f"ARRAY[{val}]<@ {key}::character varying[]")
-                elif Entity.is_array(datatype):
-                    val = ", ".join(
-                        [str(Entity.escapeLiteral(v, type(v))) for v in value]
-                    )
->>>>>>> acbdc95d
                     _cond.append(f"{key} IN ({val})")
                 else:
                     # is an scalar value
@@ -843,4 +827,4 @@
             result = f"\nWHERE {_and}"
             return result
         else:
-            return result+            return result
