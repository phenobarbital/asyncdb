--- conflicted
+++ resolved
@@ -1,14 +1,8 @@
 [build-system]
 requires = [
-<<<<<<< HEAD
     'setuptools==67.5.1',
     'Cython==0.29.33',
     'wheel==0.38.4'
-=======
-    'setuptools >= 67.5.0',
-    'wheel == 0.38.4',
-    'Cython==0.29.33'
->>>>>>> 80e42004
 ]
 build-backend = "setuptools.build_meta"
 
